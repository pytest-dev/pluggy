name: main

on:
  push:
    branches:
      - main
    tags:
      - "*"

  pull_request:
    branches:
      - main

jobs:
  build:
    runs-on: ${{ matrix.os }}

    strategy:
      fail-fast: false
      matrix:
        name: [
          "windows-py38",
          "windows-py311",
          "windows-pypy3",

          "ubuntu-py38-pytestmain",
          "ubuntu-py38",
          "ubuntu-py39",
          "ubuntu-py310",
          "ubuntu-py311",
          "ubuntu-py312",
          "ubuntu-pypy3",
          "ubuntu-benchmark",
        ]

        include:
          - name: "windows-py38"
            python: "3.8"
            os: windows-latest
            tox_env: "py38"
          - name: "windows-py311"
            python: "3.10"
            os: windows-latest
            tox_env: "py311"
          - name: "windows-pypy3"
            python: "pypy3.9"
            os: windows-latest
            tox_env: "pypy3"
          - name: "ubuntu-py38"
            python: "3.8"
            os: ubuntu-latest
            tox_env: "py38"
            use_coverage: true
          - name: "ubuntu-py38-pytestmain"
            python: "3.8"
            os: ubuntu-latest
            tox_env: "py38-pytestmain"
            use_coverage: true
          - name: "ubuntu-py39"
            python: "3.9"
            os: ubuntu-latest
            tox_env: "py39"
            use_coverage: true
          - name: "ubuntu-py310"
            python: "3.10"
            os: ubuntu-latest
            tox_env: "py310"
          - name: "ubuntu-py311"
            python: "3.11"
            os: ubuntu-latest
            tox_env: "py311"
            use_coverage: true
          - name: "ubuntu-py312"
            python: "3.12-dev"
            os: ubuntu-latest
            tox_env: "py312"
            use_coverage: true
          - name: "ubuntu-pypy3"
            python: "pypy3.9"
            os: ubuntu-latest
            tox_env: "pypy3"
            use_coverage: true
          - name: "ubuntu-benchmark"
            python: "3.8"
            os: ubuntu-latest
            tox_env: "benchmark"

    steps:
    - uses: actions/checkout@v3
      with:
        fetch-depth: 0

    - name: Set up Python ${{ matrix.python }}
      uses: actions/setup-python@v5
      with:
        python-version: ${{ matrix.python }}

    - name: Install dependencies
      run: |
        python -m pip install --upgrade pip setuptools
        python -m pip install tox coverage

    - name: Test without coverage
      if: "! matrix.use_coverage"
      run: "tox -e ${{ matrix.tox_env }}"

    - name: Test with coverage
      if: "matrix.use_coverage"
      run: "tox -e ${{ matrix.tox_env }}-coverage"

    - name: Upload coverage
      if: matrix.use_coverage && github.repository == 'pytest-dev/pluggy'
      uses: codecov/codecov-action@v4
      continue-on-error: true
      with:
        fail_ci_if_error: true
        files: ./coverage.xml
        verbose: true

  deploy:
    if: github.event_name == 'push' && startsWith(github.event.ref, 'refs/tags') && github.repository == 'pytest-dev/pluggy'
    runs-on: ubuntu-latest
    permissions:
      id-token: write
    steps:
      - uses: actions/checkout@v3
        with:
          fetch-depth: 0

      - uses: actions/setup-python@v5
        with:
          python-version: "3.11"

      - name: Install dependencies
        run: |
          python -m pip install --upgrade pip
          pip install --upgrade build

      - name: Build package
        run: python -m build --sdist --wheel --outdir dist/

      - name: Publish package
<<<<<<< HEAD
        uses: pypa/gh-action-pypi-publish@v1.8.6
=======
        uses: pypa/gh-action-pypi-publish@v1.8.14
        with:
          user: __token__
          password: ${{ secrets.pypi_token }}
>>>>>>> e3b41ed0
<|MERGE_RESOLUTION|>--- conflicted
+++ resolved
@@ -140,11 +140,4 @@
         run: python -m build --sdist --wheel --outdir dist/
 
       - name: Publish package
-<<<<<<< HEAD
-        uses: pypa/gh-action-pypi-publish@v1.8.6
-=======
-        uses: pypa/gh-action-pypi-publish@v1.8.14
-        with:
-          user: __token__
-          password: ${{ secrets.pypi_token }}
->>>>>>> e3b41ed0
+        uses: pypa/gh-action-pypi-publish@v1.8.14